--- conflicted
+++ resolved
@@ -1,12 +1,3 @@
 /data
-<<<<<<< HEAD
-/abbreviation_detector
-/venv
-/.idea
-/data_old
 /.venv
-/log
-=======
-/.venv
-/venv
->>>>>>> e6f4ce9b
+/venv